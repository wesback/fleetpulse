--- conflicted
+++ resolved
@@ -228,72 +228,7 @@
       </Typography>
       
       {/* Summary Cards */}
-<<<<<<< HEAD
-      <Grid container spacing={3} sx={{ mb: 4 }}>
-        <Grid size={{ xs: 12, sm: 6, md: 3 }}>
-          <Card>
-            <CardContent>
-              <Typography color="textSecondary" gutterBottom>
-                Total Hosts
-              </Typography>
-              <Typography variant="h4">
-                {statistics.total_hosts}
-              </Typography>
-            </CardContent>
-          </Card>
-        </Grid>
-        <Grid size={{ xs: 12, sm: 6, md: 3 }}>
-          <Card>
-            <CardContent>
-              <Typography color="textSecondary" gutterBottom>
-                Total Updates
-              </Typography>
-              <Typography variant="h4">
-                {statistics.total_updates.toLocaleString()}
-              </Typography>
-            </CardContent>
-          </Card>
-        </Grid>
-        <Grid size={{ xs: 12, sm: 6, md: 3 }}>
-          <Card>
-            <CardContent>
-              <Typography color="textSecondary" gutterBottom>
-                Recent Updates
-              </Typography>
-              <Typography variant="h4">
-                {statistics.recent_updates.toLocaleString()}
-              </Typography>
-              <Typography variant="body2" color="textSecondary">
-                Last 30 days
-              </Typography>
-            </CardContent>
-          </Card>
-        </Grid>
-        <Grid size={{ xs: 12, sm: 6, md: 3 }}>
-          <Card>
-            <CardContent>
-              <Typography color="textSecondary" gutterBottom>
-                Active Percentage
-              </Typography>
-              <Typography variant="h4">
-                {statistics.total_updates > 0 
-                  ? Math.round((statistics.recent_updates / statistics.total_updates) * 100) 
-                  : 0}%
-              </Typography>
-              <Typography variant="body2" color="textSecondary">
-                Recent activity
-              </Typography>
-            </CardContent>
-          </Card>
-        </Grid>
-      </Grid>
-
-      {/* Charts */}
-      <Grid container spacing={3}>
-        {/* Updates Timeline */}
-        <Grid size={{ xs: 12, lg: 8 }}>
-          <Paper elevation={2} sx={{ p: 2, height: 400 }}>
-=======
+
       <Box sx={{ mb: 4, display: 'flex', gap: 3, flexWrap: 'wrap' }}>
         <Card sx={{ flex: '1 1 calc(25% - 12px)', minWidth: '200px' }}>
           <CardContent>
@@ -351,7 +286,7 @@
         <Box sx={{ display: 'flex', gap: 3, flexWrap: 'wrap' }}>
           {/* Updates Timeline */}
           <Paper elevation={2} sx={{ p: 2, height: 400, flex: '2 1 600px' }}>
->>>>>>> 74440bea
+
             <Typography variant="h6" gutterBottom>
               Updates Timeline (Last 30 Days)
             </Typography>
@@ -360,14 +295,10 @@
             </Box>
           </Paper>
 
-<<<<<<< HEAD
-        {/* OS Distribution */}
-        <Grid size={{ xs: 12, lg: 4 }}>
-          <Paper elevation={2} sx={{ p: 2, height: 400 }}>
-=======
+
           {/* OS Distribution */}
           <Paper elevation={2} sx={{ p: 2, height: 400, flex: '1 1 300px' }}>
->>>>>>> 74440bea
+
             <Typography variant="h6" gutterBottom>
               Updates by Operating System
             </Typography>
@@ -377,16 +308,12 @@
           </Paper>
         </Box>
 
-<<<<<<< HEAD
-        {/* Top Packages */}
-        <Grid size={{ xs: 12, lg: 6 }}>
-          <Paper elevation={2} sx={{ p: 2, height: 400 }}>
-=======
+
         {/* Second Row */}
         <Box sx={{ display: 'flex', gap: 3, flexWrap: 'wrap' }}>
           {/* Top Packages */}
           <Paper elevation={2} sx={{ p: 2, height: 400, flex: '1 1 calc(50% - 12px)' }}>
->>>>>>> 74440bea
+
             <Typography variant="h6" gutterBottom>
               Most Updated Packages
             </Typography>
@@ -395,14 +322,10 @@
             </Box>
           </Paper>
 
-<<<<<<< HEAD
-        {/* Host Activity */}
-        <Grid size={{ xs: 12, lg: 6 }}>
-          <Paper elevation={2} sx={{ p: 2, height: 400 }}>
-=======
+
           {/* Host Activity */}
           <Paper elevation={2} sx={{ p: 2, height: 400, flex: '1 1 calc(50% - 12px)' }}>
->>>>>>> 74440bea
+
             <Typography variant="h6" gutterBottom>
               Most Active Hosts
             </Typography>
